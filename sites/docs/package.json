--- conflicted
+++ resolved
@@ -4,21 +4,11 @@
 	"version": "0.0.0",
 	"private": true,
 	"scripts": {
-<<<<<<< HEAD
-		"dev": "concurrently \"pnpm:dev:content\" \"pnpm:dev:svelte\"",
-		"dev:content": "contentlayer dev",
-		"dev:svelte": "vite dev",
-		"build": "contentlayer build && vite build",
-		"build:all": "pnpm -w build",
-		"build:content": "contentlayer build",
-		"build:content-cachebust": "contentlayer build --clearCache",
-=======
 		"dev": "pnpm \"/dev:/\"",
 		"dev:content": "velite dev --watch",
 		"dev:svelte": "pnpm build:search && vite dev",
 		"build": "velite && pnpm build:search && vite build",
 		"build:search": "node ./scripts/update-velite-output.js && node ./scripts/build-search-data.js",
->>>>>>> 9e28ddd2
 		"preview": "vite preview",
 		"check": "velite && svelte-kit sync && svelte-check --tsconfig ./tsconfig.json",
 		"check:watch": "pnpm build:content && svelte-kit sync && svelte-check --tsconfig ./tsconfig.json --watch"
